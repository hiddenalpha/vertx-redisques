package li.chee.vertx.redisques;

import java.security.MessageDigest;
import java.security.NoSuchAlgorithmException;
import java.util.HashMap;
import java.util.Map;
import java.util.Random;

import javax.xml.bind.DatatypeConverter;

import org.vertx.java.core.Handler;
import org.vertx.java.core.eventbus.EventBus;
import org.vertx.java.core.eventbus.Message;
import org.vertx.java.core.json.JsonObject;
import org.vertx.java.core.logging.Logger;
import org.vertx.java.deploy.Verticle;
import org.vertx.java.framework.TestUtils;

public class TestProcessor extends Verticle {

    private TestUtils tu;

    private Map<String, MessageDigest> signatures = new HashMap<String, MessageDigest>();

    @Override
    public void start() throws Exception {
        final Logger log = container.getLogger();

        final EventBus eb = vertx.eventBus();

        tu = new TestUtils(vertx);

<<<<<<< HEAD
        final Map<String, Integer> counters = new HashMap<>();
        
=======
>>>>>>> 1a19b618
        eb.registerHandler("redisques-processor", new Handler<Message<JsonObject>>() {
            public void handle(final Message<JsonObject> message) {
                final String queue = message.body.getString("queue");
                final String payload = message.body.getString("payload");

<<<<<<< HEAD
                if(!counters.containsKey(queue)) {
                    counters.put(queue, 0);
                }
                
                System.out.println("GOT " + payload + " in " + queue);
                
                counters.put(queue, counters.get(queue)+1);
                
=======
                System.out.println("GOT " + payload + " in " + queue);

>>>>>>> 1a19b618
                if ("STOP".equals(payload)) {
                    message.reply(new JsonObject() {
                        {
                            putString("status", "ok");
                        }
                    });
                    eb.send("digest-" + queue, DatatypeConverter.printBase64Binary(signatures.get(queue).digest()));
                } else {
                    MessageDigest signature = signatures.get(queue);
                    if (signature == null) {
                        try {
                            signature = MessageDigest.getInstance("MD5");
                            signatures.put(queue, signature);
                        } catch (NoSuchAlgorithmException e) {
                            throw new RuntimeException();
                        }
                    }
                    signature.update(payload.getBytes());
                }

                log.info("Processing message " + payload);
                vertx.setTimer(new Random().nextLong() % 1, new Handler<Long>() {
                    public void handle(Long event) {
                        log.debug("Processed message " + payload);
                        message.reply(new JsonObject() {
                            {
                                putString("status", "ok");
                            }
                        });
                    }
                });
            }
        });

        tu.appReady();
    }

    @Override
    public void stop() throws Exception {
        tu.appStopped();
    }

}<|MERGE_RESOLUTION|>--- conflicted
+++ resolved
@@ -30,29 +30,21 @@
 
         tu = new TestUtils(vertx);
 
-<<<<<<< HEAD
         final Map<String, Integer> counters = new HashMap<>();
         
-=======
->>>>>>> 1a19b618
         eb.registerHandler("redisques-processor", new Handler<Message<JsonObject>>() {
             public void handle(final Message<JsonObject> message) {
                 final String queue = message.body.getString("queue");
                 final String payload = message.body.getString("payload");
 
-<<<<<<< HEAD
                 if(!counters.containsKey(queue)) {
                     counters.put(queue, 0);
                 }
                 
-                System.out.println("GOT " + payload + " in " + queue);
+                System.out.println("GOT ["+counters.get(queue)+"] " + payload + " in " + queue+".");
                 
                 counters.put(queue, counters.get(queue)+1);
                 
-=======
-                System.out.println("GOT " + payload + " in " + queue);
-
->>>>>>> 1a19b618
                 if ("STOP".equals(payload)) {
                     message.reply(new JsonObject() {
                         {
